--- conflicted
+++ resolved
@@ -32,11 +32,8 @@
     expect(page.get_by_text("Population ID").nth(0)).to_be_visible()
 
     page.get_by_role("button", name="Structure").click()
-<<<<<<< HEAD
     expect(page.get_by_text("GNN cluster plot").nth(0)).to_be_visible()
-=======
-    expect(page.get_by_text("Structure")).to_be_visible()
->>>>>>> b0b8813b
+    expect(page.get_by_text("Structure").nth(0)).to_be_visible()
 
     page.get_by_role("button", name="iGNN").click()
     expect(
