"""
Add sth here


"""

import random
<<<<<<< HEAD
from typing import Tuple, List, Dict, Optional

=======
from typing import Tuple
>>>>>>> 0007cf9d

import daiquiri
import pandas as pd
import panel as pn
import param
from panel.viewable import Viewer
from tsbrowse import model

from tseda import config
from tseda.model import Individual, SampleSet

from .gnn import windowed_genealogical_nearest_neighbours

logger = daiquiri.getLogger("tseda")


class SampleSetsTable(Viewer):
    """
    SampleSetsTable class represents a table for managing sample sets.

    Attributes:
        columns (list):
            The default columns displayed in the table (["name", "color", "predefined"]).
        editors (dict):
            Dictionary specifying editor types for each column in the table.
        formatters (dict):
            Dictionary defining formatters for each column.
        create_sample_set_textinput (String):
            Parameter for entering a new sample set name (default=None).
        create_sample_set_warning (pn.pane.Alert):
            Warning alert to prompt user to refresh page after creating a dataset.
        sample_set_warning (pn.pane.Alert):
            Warning alert for duplicate sample set names.
        table (param.DataFrame):
            Underlying DataFrame holding sample set data.

    Methods:
        tooltip() -> pn.widgets.TooltipIcon:
            Returns a tooltip for the table.
        def __panel__():
            Creates the main panel for the table with functionalities.
        get_ids() -> List:
            Returns a list of sample set IDs.
        sidebar_table() -> pn.Column:
            Generates a sidebar table with quick view functionalities.
        sidebar() - > pn.Column:
            Creates the sidebar with options for managing sample sets.
        color_by_name (dict):
            Returns a dictionary with sample set colors as key-value pairs (name-color).
        names (dict):
            Returns a dictionary with sample set names as key-value pairs (index-name).
        loc(self, i: int) -> pd.core.series.Series:
            Returns a pd.core.series.Series (row) of a dataframe for a specific id
    """

    columns = ["name", "color", "predefined"]
    editors = {k: None for k in columns}
    editors["color"] = {
        "type": "list",
        "values": config.COLORS,
        "valueLookup": True,
    }
    editors = {
        "name": {"type": "input", "validator": "unique", "search": True},
        "color": {
            "type": "list",
            "values": [
                {
                    "value": color,
                    "label": (
                        f'<div style="background-color:{color}; '
                        f'width: 100%; height: 20px;"></div>'
                    ),
                }
                for color in config.COLORS
            ],
        },
        "predefined": {"type": "tickCross"},
        "valueLookup": True,
    }
    formatters = {
        "color": {"type": "color"},
        "predefined": {"type": "tickCross"},
    }
    create_sample_set_textinput = param.String(
        doc="Enter name of new sample set. Press Enter (⏎) to create",
        default=None,
        label="Create new sample set",
    )
    create_sample_set_warning = pn.pane.Alert(
        "If the new sample set is not shown immediately, click Refresh above",
        alert_type="warning",
        visible=False,
    )
    sample_set_warning = pn.pane.Alert(
        "This sample set name already exists, pick a unique name.",
        alert_type="warning",
        visible=False,
    )
    table = param.DataFrame()

    def __init__(self, **params):
        super().__init__(**params)
        self.table.set_index(["sample_set_id"], inplace=True)
        self.data = self.param.table.rx()

    @property
    def tooltip(self) -> pn.widgets.TooltipIcon:
        """
        Returns a TooltipIcon widget containing instructions for editing sample set
        names and colors, and assigning individuals to sample sets.

        Returns:
            pn.widgets.TooltipIcon: A TooltipIcon widget displaying the instructions.
        """
        return pn.widgets.TooltipIcon(
            value=(
                "The name and color of each sample set are editable. In the "
                "color column, select a color from the dropdown list. In the "
                "individuals table, you can assign individuals to sample sets."
            ),
        )

    def create_new_sample_set(self):
        """
        Creates a new sample set with the provided name in the
        create_sample_set_textinput widget, if a name is entered
        and it's not already in use
        """
        if self.create_sample_set_textinput is not None:
            self.create_sample_set_warning.visible = True
            previous_names = [
                self.table.name[i] for i in range(len(self.table))
            ]
            if self.create_sample_set_textinput in previous_names:
                self.sample_set_warning.visible = True
            else:
                previous_colors = [
                    self.table.color[i] for i in range(len(self.table))
                ]
                unused_colors = [
                    color
                    for color in config.COLORS
                    if color not in previous_colors
                ]
                if len(unused_colors) != 0:
                    colors = unused_colors
                else:
                    colors = config.COLORS
                self.sample_set_warning.visible = False
                i = max(self.param.table.rx.value.index) + 1
                self.param.table.rx.value.loc[i] = [
                    self.create_sample_set_textinput,
                    colors[random.randint(0, len(colors) - 1)],
                    False,
                ]
                self.create_sample_set_textinput = None

    def get_ids(self) -> List:
        """
        Returns the sample set IDs

        Returns:
            List: A list of the sample set IDs as integers

        Raises:
            TypeError: If the sample set table is not a valid
            Dataframe (not yet populated)
        """
        if isinstance(self.table, pd.DataFrame):
            return self.table.index.values.tolist()
        else:
            raise TypeError("self.table is not a valid pandas DataFrame.")

    @property
    def color_by_name(self) -> Dict[str, str]:
        """
        Return the color of all sample sets as a dictionary with
        sample set names as keys

        Returns:
            Dict: dictionary of
        """
        d = {}
        for _, row in self.data.rx.value.iterrows():
            d[row["name"]] = row.color
        return d

    @property
    def names(self) -> Dict[int, str]:
        # TODO: see why this is called 6 times in a row - unecessary
        """
        Return the names of all sample sets as a dictionary

        Returns:
            Dict: dictionary of indices (int) as keys and
            names (str) as values
        """
        d = {}
        for index, row in self.data.rx.value.iterrows():
            d[index] = row["name"]

        return d

    def loc(self, i: int) -> pd.core.series.Series:
        """
        Returns sample set pd.core.series.Series object (dataframe row)
        by index

        Arguments:
            i: Index for the sample set wanted

        Returns:
            pd.core.series.Series object:
                Containing name, color and predefined status.
        """
        return self.data.rx.value.loc[i]

    @pn.depends("create_sample_set_textinput")
    def __panel__(self) -> pn.Column:
        """
        Returns the main content of the page which is retrieved from the `datastore.tsm.ts` attribute

        Returns:
            pn.Column: The layout for the main content area.
        """
        self.create_new_sample_set()

        table = pn.widgets.Tabulator(
            self.data,
            layout="fit_data_table",
            selectable=True,
            page_size=10,
            pagination="remote",
            margin=10,
            formatters=self.formatters,
            editors=self.editors,
            configuration={
                "rowHeight": 40,
            },
            height=500,
        )
        return pn.Column(
            self.tooltip,
            table,
        )

    def sidebar_table(self):
        table = pn.widgets.Tabulator(
            self.data,
            layout="fit_data_table",
            selectable=True,
            page_size=10,
            pagination="remote",
            margin=10,
            formatters=self.formatters,
            editors=self.editors,
            hidden_columns=["id"],
        )
        return pn.Card(
            pn.Column(self.tooltip, table),
            title="Sample sets table quick view",
            collapsed=True,
            header_background=config.SIDEBAR_BACKGROUND,
            active_header_background=config.SIDEBAR_BACKGROUND,
            styles=config.VCARD_STYLE,
        )

    def sidebar(self) -> pn.Column:
        """
        Returns the content of the sidebar.
        Returns:
            pn.Column: The layout for the sidebar.
        """
        return pn.Column(
            pn.Card(
                self.param.create_sample_set_textinput,
                self.create_sample_set_warning,
                title="Sample sets table options",
                collapsed=False,
                header_background=config.SIDEBAR_BACKGROUND,
                active_header_background=config.SIDEBAR_BACKGROUND,
                styles=config.VCARD_STYLE,
            ),
            self.sample_set_warning,
        )


class IndividualsTable(Viewer):
    """
    Class represents a table for managing individuals and perform calculations to
    change filters.

    Attributes:
        sample_sets_table (param.ClassSelector):
            ClassSelector for the SampleSetsTable class.
        columns (list):
            The default columns displayed in the table (["name", "color", "predefined"]).
        editors (dict):
            Dictionary specifying editor types for each column in the table.
        formatters (dict):
            Dictionary defining formatters for each column.
        create_sample_set_textinput (String):
            Parameter for entering a new sample set name (default=None).
        create_sample_set_warning (pn.pane.Alert):
            Warning alert to prompt user to refresh page after creating a dataset.
        sample_set_warning (pn.pane.Alert):
            Warning alert for duplicate sample set names.
        table (param.DataFrame):
            Underlying DataFrame holding sample set data.

    Methods:

        tooltip()  -> pn.widgets.TooltipIcon :
            Returns a TooltipIcon widget containing information about the individuals
            table and how to edit it.

        sample_sets(only_selected: Optional[bool] = True):
            Returns a dictionary with a sample set id to samples list mapping.

        get_population_ids() -> List[int]:
            Returns a sorted list of unique population IDs present in the data.

        get_sample_set_ids() -> List[int]:
            Returns a sorted list of unique sample set IDs present in the data.
            This method combines IDs from two sources:
                1. Underlying data ("sample_set_id" column).
                2. Optional SampleSetsTable object (if defined).

        sample2ind -> Dict[int, int]:
            Creates a dictionary mapping sample (tskit node) IDs to individual IDs.

        samples():
            Yields all sample (tskit node) IDs present in the data.

        loc(i: int) -> pd.core.series.Series:
            Returns the individual data (pd.Series) for a specific index (ID).

        reset_modification():
            Resets the "sample_set_id" column to the original values from "population".

        combine_tables(individuals_table: param.reactive.rx) -> pn.widgets.Tabulator:
            Combines individuals and sample set data into a single table using pandas.merge.

        __panel__ -> pn.Column:
            The main content of the page, retrieved from `datastore.tsm.ts`.
            Updates options based on button interactions and returns a Column layout.

        options_sidebar() -> pn.Card:
            Creates a Panel card containing options for the individuals table:
                - Page size selector.
                - Sample set selector.

        modification_sidebar() -> pn.Column:
            Creates a Panel column containing data modification options:
                - Card with population from and sample set to selectors.
                - Restore and update buttons.
                - Warning message for invalid data.
    """

    sample_sets_table = param.ClassSelector(class_=SampleSetsTable)
    columns = [
        "color",
        "population",
        "sample_set_id",
        "name_sample_set",
        "name_individual",
        "longitude",
        "latitude",
        "selected",
    ]
    editors = {k: None for k in columns}
    editors["sample_set_id"] = {
        "type": "number",
        "valueLookup": True,
    }
    editors["selected"] = {
        "type": "list",
        "values": [False, True],
        "valuesLookup": True,
    }
    formatters = {
        "selected": {"type": "tickCross"},
        "color": {"type": "color"},
    }
    filters = {
        "name_individual": {
            "type": "input",
            "func": "like",
            "placeholder": "Enter name",
        },
        "population": {
            "type": "input",
            "func": "like",
            "placeholder": "Enter ID",
        },
        "sample_set_id": {
            "type": "input",
            "func": "like",
            "placeholder": "Enter ID",
        },
        "selected": {
            "type": "tickCross",
            "tristate": True,
            "indeterminateValue": None,
        },
        "name_sample_set": {
            "type": "input",
            "func": "like",
            "placeholder": "Enter name",
        },
    }
    table = param.DataFrame()
    page_size = param.Selector(
        objects=[10, 20, 50, 100, 200, 500],
        default=20,
        doc="Number of rows per page to display",
    )
    sample_select = pn.widgets.MultiChoice(
        name="Select sample sets",
        description="Select samples based on the sample set ID.",
        options=[],
    )
    population_from = pn.widgets.Select(
        name="Original population ID",
        value=None,
        sizing_mode="stretch_width",
        description=("Reassign individuals with this population ID."),
    )
    sample_set_to = pn.widgets.Select(
        name="New sample set ID",
        value=None,
        sizing_mode="stretch_width",
        description=("Reassign individuals to this sample set ID."),
    )
    mod_update_button = pn.widgets.Button(
        name="Reassign", button_type="success", margin=(10, 10)
    )
    refresh_button = pn.widgets.Button(
        name="Refresh", button_type="success", margin=(10, 0)
    )
    restore_button = pn.widgets.Button(
        name="Restore", button_type="danger", margin=(10, 10)
    )
    data_mod_warning = pn.pane.Alert(
        """Please enter a valid population ID and
        a non-negative new sample set ID""",
        alert_type="warning",
        visible=False,
    )

    def __init__(self, **params):
        super().__init__(**params)
        self.table.set_index(["id"], inplace=True)
        self.data = self.param.table.rx()
        all_sample_set_ids = self.get_sample_set_ids()
        self.sample_select.options = all_sample_set_ids
        self.sample_select.value = all_sample_set_ids

    @property
    def tooltip(self) -> pn.widgets.TooltipIcon:
        """
        Returns a TooltipIcon widget containing information about the individuals
        table and how to edit it.

        Returns:
            pn.widgets.TooltipIcon: A TooltipIcon widget displaying information.
        """
        return pn.widgets.TooltipIcon(
            value=(
                "Individuals table with columns relevant for modifying plots. "
                "The `population_id` column is immutable and displays the  "
                "population id of the individual, as assigned during "
                "inference. The `sample_set_id` column is editable and can "
                "be assigned to a sample set id from the sample set table "
                "through a drop-down list by clicking on a cell. "
                "The `selected` column indicates whether an individual is  "
                "included in the analyses or not, and can be toggled to  "
                "exclude/include individuals of choice. Individuals lacking "
                "geolocation coordinates (`longitude`/`latitude`) are not  "
                "displayed in the GeoMap plots."
            ),
        )

    def sample_sets(self, only_selected: Optional[bool] = True):
        """
        Returns a dictionary with a sample set id to samples list mapping.

        Arguments:
            only_selected (bool, optional): If True, only considers
            individuals marked as selected in the table. Defaults to True.

        Returns:
            dict: A dictionary where keys are sample set IDs and values are
            lists of samples (tskit node IDs) belonging to that set. If
            `only_selected` is True, only samples marked as selected are
            included in the lists.
        """
        sample_sets = {}
        inds = self.data.rx.value
        for _, ind in inds.iterrows():
            if not ind.selected and only_selected:
                continue
            sample_set = ind.sample_set_id
            if sample_set not in sample_sets:
                sample_sets[sample_set] = []
            sample_sets[sample_set].extend(ind.nodes)
        return sample_sets

    def get_population_ids(self) -> List[int]:
        """
        Returns a sorted list of unique population IDs present in the data.

        Returns:
            list: A list containing all unique population IDs in the table.
        """
        return sorted(self.data.rx.value["population"].unique().tolist())

    def get_sample_set_ids(self) -> List[int]:
        """
        Returns a sorted list of unique sample set IDs present in the data.

        This method combines sample set IDs from two sources:

        1. Unique IDs from the "sample_set_id" column of the underlying data
           (self.data.rx.value).
        2. (Optional) IDs retrieved from the SampleSetsTable object
           (accessed through self.sample_sets_table) iff it is defined.

        Returns:
            list: A sorted list containing all unique sample set IDs found in the data and potentially from the `SampleSetsTable`.
        """
        individuals_sets = sorted(self.data.rx.value["sample_set_id"].tolist())
        if self.sample_sets_table is not None:  # Nonetype when not yet defined
            individuals_sets = (
                individuals_sets + self.sample_sets_table.get_ids()
            )
        return sorted(list(set(individuals_sets)))

    @property
    def sample2ind(self) -> Dict[int, int]:
        """
        Creates a dictionary that maps sample (tskit node) IDs to individual IDs.

        This method iterates through the underlying data and builds a dictionary where:
        Keys are sample (tskit node) IDs. Values are the corresponding individual IDs
        (indices) in the data.

        Returns:
            dict: A dictionary mapping sample (tskit node) IDs to their corresponding
            individual IDs.
        """
        inds = self.data.rx.value
        d = {}
        for index, ind in inds.iterrows():
            for node in ind.nodes:
                d[node] = index
        return d

    def samples(self):
        """
        Yields all sample (tskit node) IDs present in the data.

        This method iterates through the underlying data and yields each sample
        (tskit node) ID.

        Yields:
            int: Sample (tskit node) ID from the data.
        """

        for _, ind in self.data.rx.value.iterrows():
            for node in ind.nodes:
                yield node

    def loc(self, i: int) -> pd.core.series.Series:
        """
        Returns the individual data, pd.core.series.Series object,
        for a specific index (ID) i.

        Arguments:
            i (int): The index (ID) of the individual to retrieve.

        Returns:
            pd.core.series.Series: A pandas Series representing the individual
            data corresponding to the provided index.
        """
        return self.data.rx.value.loc[i]

    def reset_modification(self):
        """
        Resets the "sample_set_id" column of the underlying data
        (`self.data.rx.value`) back to the original values from the "population" column.
        This effectively undoes any modifications made to sample set assignments.
        """
        self.data.rx.value.sample_set_id = self.data.rx.value.population

    def combine_tables(
        self, individuals_table: param.reactive.rx
    ) -> pn.widgets.Tabulator:
        """
        Combines individuals data and sample set data into a single table.

        This method merges the data from two sources:

        1. The individuals data (`individuals_table.rx.value`) from the provided
           `individuals_table` argument.
        2. The sample set data (`self.sample_sets_table.data.rx.value`)
           from the `SampleSetsTable` object (accessed through `self.sample_sets_table`)
           if it's defined.

        The merge is performed using pandas.merge based on the "sample_set_id" column.
        The resulting table includes additional columns with suffixes indicating their
        origin (e.g., "_individual" for data from `individuals_table`).

        Arguments:
            individuals_table (aram.reactive.rx object):
                An object containing the individuals data table.

        Returns:
            pn.widgets.Tabulator:
                A Tabulator widget representing the combined individuals and sample set data.
        """

        combined_df = pd.merge(
            individuals_table.rx.value,
            self.sample_sets_table.data.rx.value,
            left_on="sample_set_id",
            right_index=True,
            suffixes=("_individual", "_sample_set"),
        )

        combined_df["id"] = combined_df.index
        combined_df = combined_df[self.columns]

        formatters = self.formatters
        filters = self.filters
        page_size = self.page_size

        combined_table = pn.widgets.Tabulator(
            combined_df,
            pagination="remote",
            layout="fit_columns",
            selectable=True,
            page_size=page_size,
            formatters=formatters,
            editors=self.editors,
            sorters=[
                {"field": "id", "dir": "asc"},
                {"field": "selected", "dir": "des"},
            ],
            margin=10,
            text_align={col: "right" for col in self.columns},
            header_filters=filters,
        )
        return combined_table

    @pn.depends(
        "page_size",
        "sample_select.value",
        "mod_update_button.value",
        "refresh_button.value",
        "restore_button.value",
    )
    def __panel__(self) -> pn.Column:
        """
        Returns the main content of the page which is retrieved
        from the `datastore.tsm.ts` attribute

        Returns:
            pn.Column: The layout for the main content area.
        """
        self.population_from.options = self.get_population_ids()
        all_sample_set_ids = self.get_sample_set_ids()
        self.sample_set_to.options = all_sample_set_ids
        self.sample_select.options = all_sample_set_ids

        if isinstance(self.sample_select.value, list):
            self.data.rx.value["selected"] = False
            for sample_set_id in self.sample_select.value:
                self.data.rx.value.loc[
                    self.data.rx.value.sample_set_id == sample_set_id,
                    "selected",
                ] = True
        if (
            isinstance(self.mod_update_button.value, bool)
            and self.mod_update_button.value
        ):
            self.table.loc[
                self.table["population"] == self.population_from.value,  # pyright: ignore[reportIndexIssue]
                "sample_set_id",
            ] = self.sample_set_to.value

        if (
            isinstance(self.restore_button.value, bool)
            and self.restore_button.value
        ):
            self.reset_modification()

        data = self.data

        table = self.combine_tables(data)

        return pn.Column(pn.Row(self.tooltip, align=("start", "end")), table)

    def options_sidebar(self) -> pn.Card:
        """
        Creates a Panel card containing options for the individuals table.

        Returns:
            pn.Card: A Panel card containing the following options:
                - Page size selector: Allows the user to adjust the number of rows per page.
                - Sample set selector: Allows the user to select specific sample sets to filter the data.
        """
        return pn.Card(
            self.param.page_size,
            self.sample_select,
            collapsed=False,
            title="Individuals table options",
            header_background=config.SIDEBAR_BACKGROUND,
            active_header_background=config.SIDEBAR_BACKGROUND,
            styles=config.VCARD_STYLE,
        )

    def modification_sidebar(self) -> pn.Column:
        """
        Creates a Panel column containing the data modification options.

        Returns:
            pn.Column: A Panel column containing the following elements:
                - A card with the following options:
                    - Population from selector: Allows the user to select the
                      original population ID.
                    - Sample set to selector: Allows the user to select the
                      new sample set ID.
                    - Restore button: Resets modifications.
                    - Update button: Applies the modifications.
                - A warning message (`self.data_mod_warning`) that is displayed
                  when invalid data is entered.
        """
        modification_header = pn.pane.HTML(
            "<h4 style='margin: 0;'>Batch reassign individuals</h4>"
        )
        return pn.Column(
            pn.Card(
                modification_header,
                pn.Row(self.population_from, self.sample_set_to),
                pn.Row(
                    pn.Spacer(width=120),
                    self.restore_button,
                    self.mod_update_button,
                    align="end",
                ),
                collapsed=False,
                title="Data modification",
                header_background=config.SIDEBAR_BACKGROUND,
                active_header_background=config.SIDEBAR_BACKGROUND,
                styles=config.VCARD_STYLE,
            ),
            self.data_mod_warning,
        )


class DataStore(Viewer):
    """
    Class representing a data store for managing and accessing data used for analysis.
    This class provides access to various data sources and functionalities related to
    individuals, sample sets, and the underlying TreeSequenceModel.

    Attributes:
        tsm (param.ClassSelector):
            ClassSelector for the model.TSModel object holding the TreeSequence data.
        sample_sets_table (param.ClassSelector):
            ClassSelector for the SampleSetsTable object managing sample set information.
        individuals_table (param.ClassSelector):
            ClassSelector for the IndividualsTable object handling individual data and filtering.
        views (param.List, constant=True):
            A list of views to be displayed.

    Methods:
        color(self) -> pd.core.series.Series:
            Returns a pandas DataFrame containing the colors of selected individuals
            merged with their corresponding sample set names.

        haplotype_gnn(self, focal_ind, windows=None):
            Calculates and returns the haplotype Genealogical Nearest Neighbors (GNN)
            for a specified focal individual and optional window sizes.
    """

    tsm = param.ClassSelector(class_=model.TSModel)
    sample_sets_table = param.ClassSelector(class_=SampleSetsTable)
    individuals_table = param.ClassSelector(class_=IndividualsTable)

    views = param.List(constant=True)

    @property
    def color(self) -> pd.core.series.Series:
        """Return colors of selected individuals"""
        color = pd.merge(
            self.individuals_table.data.rx.value,
            self.sample_sets_table.data.rx.value,
            left_on="sample_set_id",
            right_index=True,
        )
        return color.loc[color.selected].color

    def haplotype_gnn(
        self, focal_ind: int, windows: Optional[List[int]] = None
    ) -> pd.DataFrame:
        """
        Calculates and returns the haplotype Genealogical Nearest Neighbors (GNN)
        for a specified focal individual and optional window sizes.

        Arguments:
            focal_ind (int): The index (ID) of the focal individual within the
                individuals table.
            windows (List[int], optional): A list of window sizes for calculating
                GNNs within those specific windows. If None, GNNs are calculated
                across the entire sequence length.

        Returns:
            pandas.DataFrame: A DataFrame containing GNN information for each haplotype.
        """
        print("ksbhflbsdfj", type(focal_ind), type(windows))
        sample_sets = self.individuals_table.sample_sets()
        ind = self.individuals_table.loc(focal_ind)
        hap = windowed_genealogical_nearest_neighbours(
            self.tsm.ts, ind.nodes, sample_sets, windows=windows
        )
        dflist = []
        sample_set_names = [
            self.sample_sets_table.loc(i)["name"] for i in sample_sets
        ]
        if windows is None:
            for i in range(hap.shape[0]):
                x = pd.DataFrame(hap[i, :])
                x = x.T
                x.columns = sample_set_names
                x["haplotype"] = i
                x["start"] = 0
                x["end"] = self.tsm.ts.sequence_length
                dflist.append(x)
        else:
            for i in range(hap.shape[1]):
                x = pd.DataFrame(hap[:, i, :])
                x.columns = sample_set_names
                x["haplotype"] = i
                x["start"] = windows[0:-1]
                x["end"] = windows[1:]
                dflist.append(x)
        df = pd.concat(dflist)
        df.set_index(["haplotype", "start", "end"], inplace=True)
        return df



def make_individuals_table(tsm: model.TSModel) -> IndividualsTable:
    """
    Creates an IndividualsTable object from the data in the provided TSModel
    object, by iterating through the individuals in the tree sequence and
    creates an Individual object for each one, creating a Pandas DataFrame
    populated with the individual level information.

    Arguments:
        tsm (model.TSModel): The TSModel object containing the tree
        sequence data.

    Returns:
        IndividualsTable: An IndividualsTable object populated with
        individual level information from the tree sequence.
    """
    result = []
    for ts_ind in tsm.ts.individuals():
        ind = Individual(individual=ts_ind)
        result.append(ind)
    return IndividualsTable(table=pd.DataFrame(result))


<<<<<<< HEAD
def make_sample_sets_table(tsm: model.TSModel) -> SampleSetsTable:
=======
def make_sample_sets_table(tsm: model.TSModel) -> SampleSet:
>>>>>>> 0007cf9d
    """
    Creates a SampleSetsTable object from the data in the provided TSModel
    object, by iterating through the populations in the tree sequence and
    creates a SampleSet object for each one, creating a Pandas DataFrame
    populated with the population level information.

    Arguments:
        tsm (model.TSModel): The TSModel object containing the tree
        sequence data.

    Returns:
        SampleSet: A SampleSet object populated with
        population level information from the tree sequence.
    """
    result = []
    for ts_pop in tsm.ts.populations():
        ss = SampleSet(
            sample_set_id=ts_pop.id, population=ts_pop, predefined=True
        )
        result.append(ss)
    return SampleSetsTable(table=pd.DataFrame(result))


def preprocess(tsm: model.TSModel) -> Tuple[IndividualsTable, SampleSetsTable]:
    """
    Take a TSModel and creates IndividualsTable and SampleSetsTable
    objects from the data in the provided TSModel object.

    Arguments:
        tsm (model.TSModel): The TSModel object containing the tree sequence data.

    Returns:
        Tuple[IndividualsTable, SampleSetsTable]: A tuple containing two elements:
            IndividualsTable: An IndividualsTable object populated with individual
            information from the tree sequence.
            SampleSetsTable: A SampleSetsTable object populated with population
            information from the tree sequence.
    """
    logger.info(
        "Preprocessing data: making individuals and sample sets tables"
    )
    sample_sets_table = make_sample_sets_table(tsm)
    individuals_table = make_individuals_table(tsm)
    return individuals_table, sample_sets_table<|MERGE_RESOLUTION|>--- conflicted
+++ resolved
@@ -5,12 +5,8 @@
 """
 
 import random
-<<<<<<< HEAD
 from typing import Tuple, List, Dict, Optional
 
-=======
-from typing import Tuple
->>>>>>> 0007cf9d
 
 import daiquiri
 import pandas as pd
@@ -25,6 +21,8 @@
 from .gnn import windowed_genealogical_nearest_neighbours
 
 logger = daiquiri.getLogger("tseda")
+
+
 
 
 class SampleSetsTable(Viewer):
@@ -865,7 +863,6 @@
         return df
 
 
-
 def make_individuals_table(tsm: model.TSModel) -> IndividualsTable:
     """
     Creates an IndividualsTable object from the data in the provided TSModel
@@ -888,11 +885,7 @@
     return IndividualsTable(table=pd.DataFrame(result))
 
 
-<<<<<<< HEAD
 def make_sample_sets_table(tsm: model.TSModel) -> SampleSetsTable:
-=======
-def make_sample_sets_table(tsm: model.TSModel) -> SampleSet:
->>>>>>> 0007cf9d
     """
     Creates a SampleSetsTable object from the data in the provided TSModel
     object, by iterating through the populations in the tree sequence and
